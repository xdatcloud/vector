--- conflicted
+++ resolved
@@ -123,13 +123,8 @@
 
         for event in events.iter_mut() {
             event.as_mut_log().insert(
-<<<<<<< HEAD
                 LookupBuf::from(header_name),
-                Value::from(Bytes::from(value.to_owned())),
-=======
-                header_name as &str,
                 Value::from(value.map(Bytes::copy_from_slice)),
->>>>>>> fae73712
             );
         }
     }
@@ -166,27 +161,15 @@
             .collect::<Result<_, _>>(),
         Encoding::Ndjson => body_to_lines(body)
             .map(|j| {
-<<<<<<< HEAD
                 serde_json::from_slice(&j?)
                     .and_then(|parsed_json| serde_json::from_value(parsed_json))
-                    .map_err(|e| json_error(format!("Error parsing Ndjson: {:?}", e)))
+                    .map_err(|error| json_error(format!("Error parsing Ndjson: {:?}", error)))
             })
             .collect::<Result<_, _>>(),
         Encoding::Json => {
             serde_json::from_slice(&body)
                 .and_then(|parsed_json| serde_json::from_value(parsed_json))
-                .map_err(|e| json_error(format!("Error parsing Json: {:?}", e)))
-=======
-                let parsed_json = serde_json::from_slice(&j?)
-                    .map_err(|error| json_error(format!("Error parsing Ndjson: {:?}", error)))?;
-                json_parse_object(parsed_json)
-            })
-            .collect::<Result<_, _>>(),
-        Encoding::Json => {
-            let parsed_json = serde_json::from_slice(&body)
-                .map_err(|error| json_error(format!("Error parsing Json: {:?}", error)))?;
-            json_parse_array_of_object(parsed_json)
->>>>>>> fae73712
+                .map_err(|error| json_error(format!("Error parsing Json: {:?}", error)))
         }
     }
 }
