--- conflicted
+++ resolved
@@ -101,19 +101,7 @@
         use ast::Expr::*;
 
         match node.into_inner() {
-<<<<<<< HEAD
-            Literal(node) => self.compile_literal(node),
-            Container(node) => self.compile_container(node).into(),
-            IfStatement(node) => self.compile_if_statement(node).into(),
-            Op(node) => self.compile_op(node).into(),
-            Assignment(node) => self.compile_assignment(node).into(),
-            Query(node) => self.compile_query(node).into(),
-            FunctionCall(node) => self.compile_function_call(node).into(),
-            Variable(node) => self.compile_variable(node).into(),
-            Unary(node) => self.compile_unary(node).into(),
-            Abort(node) => self.compile_abort(node).into(),
-=======
-            Literal(node) => self.compile_literal(node).into(),
+            Literal(node) => self.compile_literal(node, external),
             Container(node) => self.compile_container(node, external).into(),
             IfStatement(node) => self.compile_if_statement(node, external).into(),
             Op(node) => self.compile_op(node, external).into(),
@@ -123,15 +111,14 @@
             Variable(node) => self.compile_variable(node, external).into(),
             Unary(node) => self.compile_unary(node, external).into(),
             Abort(node) => self.compile_abort(node, external).into(),
->>>>>>> cd85b43a
-        }
-    }
-
-    fn compile_literal(&mut self, node: Node<ast::Literal>) -> Expr {
+        }
+    }
+
+    fn compile_literal(&mut self, node: Node<ast::Literal>, external: &mut ExternalEnv) -> Expr {
         use literal::ErrorVariant::*;
 
         if let ast::Literal::String(template) = node.inner() {
-            self.compile_expr(Node::new(node.span(), template.rewrite()))
+            self.compile_expr(Node::new(node.span(), template.rewrite()), external)
         } else {
             let literal = Literal::try_from(node).unwrap_or_else(|err| {
                 let value = match &err.variant {
@@ -190,28 +177,17 @@
         Array::new(exprs)
     }
 
-<<<<<<< HEAD
-    fn compile_object(&mut self, node: Node<ast::Object>) -> Object {
+    fn compile_object(&mut self, node: Node<ast::Object>, external: &mut ExternalEnv) -> Object {
         let exprs = node
             .into_inner()
             .into_iter()
             .map(|(k, expr)| {
                 (
-                    self.compile_expr(k.map(|template| template.rewrite())),
-                    self.compile_expr(expr),
+                    self.compile_expr(k.map(|template| template.rewrite()), external),
+                    self.compile_expr(expr, external),
                 )
             })
             .collect::<Vec<(_, _)>>();
-=======
-    fn compile_object(&mut self, node: Node<ast::Object>, external: &mut ExternalEnv) -> Object {
-        use std::collections::BTreeMap;
-
-        let exprs = node
-            .into_inner()
-            .into_iter()
-            .map(|(k, expr)| (k.into_inner(), self.compile_expr(expr, external)))
-            .collect::<BTreeMap<_, _>>();
->>>>>>> cd85b43a
 
         Object::new(exprs)
     }
